--- conflicted
+++ resolved
@@ -140,14 +140,6 @@
                 f"type_starts: expected list, found {type(type_starts).__name__}"
             )
 
-<<<<<<< HEAD
-        if type_dfs:
-            all_columns = pd.concat(type_dfs)
-        else:
-            all_columns = pd.DataFrame(
-                columns=self._SHARED_REQUIRED_COLUMNS, dtype=np.uint8
-            )
-=======
         type_ranges = {}
         type_stops = type_starts[1:] + [(None, len(shared))]
         consecutive_types = zip(type_starts, type_stops)
@@ -161,7 +153,6 @@
                     f"type_starts (for {type_name!r}): expected valid type range, found start ({start}) after stop ({stop})"
                 )
             type_ranges[type_name] = range(start, stop)
->>>>>>> eec0ee99
 
         self._id_index = ExternalIdIndex(shared.index)
         self._columns = {name: data.to_numpy() for name, data in shared.iteritems()}
