--- conflicted
+++ resolved
@@ -42,37 +42,13 @@
         The positive samples are all the (target, context) pairs from the walks and the negative
         samples are contexts generated for each target based on a sampling distribtution.
 
-<<<<<<< HEAD
-        Currently uniform random walks and biased random walks are performed, other walk strategies
-        will be enabled in the future.
-=======
         By default, a UniformRandomWalk is used, but a custom `walker` can be specified instead. An
         error will be raised if other parameters are specified along with a custom `walker`.
->>>>>>> 7012767a
 
         Args:
             G (StellarGraph): A stellargraph with features.
             nodes (iterable, optional) The root nodes from which individual walks start.
                 If not provided, all nodes in the graph are used.
-<<<<<<< HEAD
-            length (int): An integer giving the length of the walks. Length must be at least 2.
-            number_of_walks (int): Number of walks from each root node.
-            seed(int): the seed used to generate the initial random state
-            walker: the walker used to generate random walks, which can be an instance of UniformRandomWalk or BiasedRandomWalk. If walker
-                is None, it will be set to an instance of UniformRandomWalk.
-            **kwargs: optional hyperparameters (p, q, weighted) for biased random walkers.
-    """
-
-    def __init__(
-        self,
-        G,
-        nodes=None,
-        length=2,
-        number_of_walks=1,
-        seed=None,
-        walker=None,
-        **kwargs,
-=======
             length (int): Length of the walks for the default UniformRandomWalk walker. Length must
                 be at least 2.
             number_of_walks (int): Number of walks from each root node for the default
@@ -84,7 +60,6 @@
 
     def __init__(
         self, G, nodes=None, length=2, number_of_walks=1, seed=None, walker=None,
->>>>>>> 7012767a
     ):
         if not isinstance(G, StellarGraph):
             raise ValueError(
@@ -95,27 +70,6 @@
         else:
             self.graph = G
 
-<<<<<<< HEAD
-        if walker is not None:
-            # only work with UniformRandomWalker and BiasedRandomWalker at the moment
-            if not isinstance(walker, UniformRandomWalk) and not isinstance(
-                walker, BiasedRandomWalk
-            ):
-                raise TypeError(
-                    "({}) Only the UniformRandomWalks and BiasedRandomWalks are possible".format(
-                        type(self).__name__
-                    )
-                )
-            else:
-                self.walker = walker
-        else:
-            self.walker = UniformRandomWalk(G, seed=seed)
-
-        if isinstance(self.walker, BiasedRandomWalk):
-            self.p = kwargs.get("p", 1.0)
-            self.q = kwargs.get("q", 1.0)
-            self.weighted = kwargs.get("weighted", False)
-=======
         # Instantiate the walker class used to generate random walks in the graph
         if walker is not None:
             _warn_if_ignored(length, 2, "length")
@@ -126,7 +80,6 @@
             self.walker = UniformRandomWalk(
                 G, n=number_of_walks, length=length, seed=seed
             )
->>>>>>> 7012767a
 
         # Define the root nodes for the walks
         # if no root nodes are provided for sampling defaulting to using all nodes as root nodes.
@@ -190,11 +143,7 @@
         )
 
         walks = self.walker.run(nodes=self.nodes)
-<<<<<<< HEAD
-        
-=======
-
->>>>>>> 7012767a
+
         # first item in each walk is the target/head node
         targets = [walk[0] for walk in walks]
 
