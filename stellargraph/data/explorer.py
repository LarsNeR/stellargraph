--- conflicted
+++ resolved
@@ -408,15 +408,6 @@
         Performs metapath-driven uniform random walks on heterogeneous graphs.
 
         Args:
-<<<<<<< HEAD
-            nodes: <list> The root nodes as a list of node IDs
-            n: <int> Total number of random walks per root node
-            length: <int> Maximum length of each random walk
-            metapaths: <list> List of lists of node labels that specify a metapath schema, e.g.,
-                [['Author', 'Paper', 'Author'], ['Author, 'Paper', 'Venue', 'Paper', 'Author']] specifies two metapath
-                schemas of length 3 and 5 respectively.
-            seed: <int> Random number generator seed; default is None
-=======
             nodes (list): The root nodes as a list of node IDs
             n (int): Total number of random walks per root node
             length (int): Maximum length of each random walk
@@ -424,7 +415,6 @@
                 [['Author', 'Paper', 'Author'], ['Author, 'Paper', 'Venue', 'Paper', 'Author']] specifies two metapath
                 schemas of length 3 and 5 respectively.
             seed (int, optional): Random number generator seed; default is None
->>>>>>> ecd38f9c
 
         Returns:
             List of lists of nodes ids for each of the random walks generated
