## Representation learning using StellarGraph

[StellarGraph](https://github.com/stellargraph/stellargraph) provides numerous algorithms for doing node and edge representation learning on graphs. This folder contains demos of all of them to explain how they work and how to use them as part of a TensorFlow Keras data science workflow.

<<<<<<< HEAD
**Node2Vec** and **Metapath2Vec** notebooks demonstrate the combined use of `stellargraph` and `Gensim` [4] libraries for representation learning on homogeneous and heterogeneous graphs.
**Keras-Node2vec** notebook demonstrates the Keras implementation of Node2vec with the `stellargraph` library.
**Unsupervised GraphSAGE** notebook demonstrates the use of `Stellargraph` library's GraphSAGE implementation for unsupervised learning of node embeddings for homogeneous graphs with node features.
**attri2vec** notebook demonstrates the implementation of attri2vec with the `Stellargraph` library for unsupervised inductive learning of node embeddings for homogeneous graphs with node features.

The notebooks demonstrate the following algorithms.
- `stellargraph-node2vec.ipynb` The **Node2Vec** algorithm [1] implemented with the `Gensim` [4] library for representation learning on homogeneous graphs.
- `stellargraph-keras-node2vec.ipynb` The **Node2Vec** algorithm [1] implemented with Keras and the `stellargraph` library for representation learning on homogeneous graphs.
- `stellargraph-metapath2vec.ipynb` The **Metapath2Vec** algorithm [2] for representation learning on heterogeneous graphs.
- `embeddings-unsupervised-graphsage-cora.ipynb` The **Unsupervised GraphSAGE** algorithm [5] for representation learning on homogeneous graphs with node features.
- `stellargraph-attri2vec-citeseer.ipynb` The **attri2vec** algorithm [6] for representation learning on the homogeneous graph with node features.
=======
A node representation learning task computes a representation or embedding vector for each node in a graph. These vectors capture latent/hidden information about the nodes and edges, and can be used for (semi-)supervised downstream tasks like [node classification][nc] and [link prediction][lp], or unsupervised ones like [community detection][cd] or similarity searches. Representation learning is typically an unsupervised task, where the model is trained on data that does not have any ground-truth labels.

Node representations can also be computed from (semi-)supervised models, using the output of a hidden layer as the embedding vector for nodes or edges. StellarGraph provides some [demonstrations of node classification][nc] and [link prediction][lp], some of which include computing and visualising node or edge embeddings.
>>>>>>> 59d269a1

[nc]: ../node-classification/README.md
[lp]: ../link-prediction/README.md
[cd]: ../community_detection/README.md

## Find algorithms and demos for a graph

This table lists all representation learning demos, including the algorithms trained, how they are trained, the types of graph used, and the tasks demonstrated.

| demo | algorithm(s) | training method | node features | downstream tasks shown |
|---|---|---|---|---|
| [Deep Graph Infomax][dgi] | GCN, GAT, PPNP, APPNP, GraphSAGE | `DeepGraphInfomax` (mutual information) | yes | visualisation, node classification |
| [Unsupervised GraphSAGE][graphsage] | GraphSAGE | `UnsupervisedSampler` (link prediction) | yes | visualisation, node classification |
| [Attri2Vec][attri2vec] | Attri2Vec | `UnsupervisedSampler` (link prediction) | yes | visualisation |
| [Metapath2Vec][metapath2vec] | Metapath2Vec | natively unsupervised | | visualisation |
| [Node2Vec][node2vec] | Node2Vec | natively unsupervised | | visualisation |
| [Watch Your Step][wys] | Watch Your Step | natively unsupervised | | visualisation, node classification |
| [GraphWave][graphwave] | GraphWave | natively unsupervised | | visualisation, node classification |

[dgi]: deep-graph-infomax-cora.ipynb
[graphsage]: embeddings-unsupervised-graphsage-cora.ipynb
[graphwave]: graphwave-barbell.ipynb
[attri2vec]: stellargraph-attri2vec-citeseer.ipynb
[metapath2vec]: stellargraph-metapath2vec.ipynb
[node2vec]: stellargraph-node2vec.ipynb
[wys]: watch-your-step-cora-demo.ipynb

See [the root README](../../README.md) or each algorithm's documentation for the relevant citation(s). See [the demo README](../README.md) for more tasks, and a summary of each algorithm.<|MERGE_RESOLUTION|>--- conflicted
+++ resolved
@@ -2,23 +2,9 @@
 
 [StellarGraph](https://github.com/stellargraph/stellargraph) provides numerous algorithms for doing node and edge representation learning on graphs. This folder contains demos of all of them to explain how they work and how to use them as part of a TensorFlow Keras data science workflow.
 
-<<<<<<< HEAD
-**Node2Vec** and **Metapath2Vec** notebooks demonstrate the combined use of `stellargraph` and `Gensim` [4] libraries for representation learning on homogeneous and heterogeneous graphs.
-**Keras-Node2vec** notebook demonstrates the Keras implementation of Node2vec with the `stellargraph` library.
-**Unsupervised GraphSAGE** notebook demonstrates the use of `Stellargraph` library's GraphSAGE implementation for unsupervised learning of node embeddings for homogeneous graphs with node features.
-**attri2vec** notebook demonstrates the implementation of attri2vec with the `Stellargraph` library for unsupervised inductive learning of node embeddings for homogeneous graphs with node features.
-
-The notebooks demonstrate the following algorithms.
-- `stellargraph-node2vec.ipynb` The **Node2Vec** algorithm [1] implemented with the `Gensim` [4] library for representation learning on homogeneous graphs.
-- `stellargraph-keras-node2vec.ipynb` The **Node2Vec** algorithm [1] implemented with Keras and the `stellargraph` library for representation learning on homogeneous graphs.
-- `stellargraph-metapath2vec.ipynb` The **Metapath2Vec** algorithm [2] for representation learning on heterogeneous graphs.
-- `embeddings-unsupervised-graphsage-cora.ipynb` The **Unsupervised GraphSAGE** algorithm [5] for representation learning on homogeneous graphs with node features.
-- `stellargraph-attri2vec-citeseer.ipynb` The **attri2vec** algorithm [6] for representation learning on the homogeneous graph with node features.
-=======
 A node representation learning task computes a representation or embedding vector for each node in a graph. These vectors capture latent/hidden information about the nodes and edges, and can be used for (semi-)supervised downstream tasks like [node classification][nc] and [link prediction][lp], or unsupervised ones like [community detection][cd] or similarity searches. Representation learning is typically an unsupervised task, where the model is trained on data that does not have any ground-truth labels.
 
 Node representations can also be computed from (semi-)supervised models, using the output of a hidden layer as the embedding vector for nodes or edges. StellarGraph provides some [demonstrations of node classification][nc] and [link prediction][lp], some of which include computing and visualising node or edge embeddings.
->>>>>>> 59d269a1
 
 [nc]: ../node-classification/README.md
 [lp]: ../link-prediction/README.md
@@ -35,6 +21,7 @@
 | [Attri2Vec][attri2vec] | Attri2Vec | `UnsupervisedSampler` (link prediction) | yes | visualisation |
 | [Metapath2Vec][metapath2vec] | Metapath2Vec | natively unsupervised | | visualisation |
 | [Node2Vec][node2vec] | Node2Vec | natively unsupervised | | visualisation |
+| [Keras Node2Vec][node2vec] | Node2Vec | `UnsupervisedSampler` (link prediction) | | visualisation, node classification |
 | [Watch Your Step][wys] | Watch Your Step | natively unsupervised | | visualisation, node classification |
 | [GraphWave][graphwave] | GraphWave | natively unsupervised | | visualisation, node classification |
 
@@ -44,6 +31,7 @@
 [attri2vec]: stellargraph-attri2vec-citeseer.ipynb
 [metapath2vec]: stellargraph-metapath2vec.ipynb
 [node2vec]: stellargraph-node2vec.ipynb
+[keras-node2vec]: stellargraph-keras-node2vec.ipynb
 [wys]: watch-your-step-cora-demo.ipynb
 
 See [the root README](../../README.md) or each algorithm's documentation for the relevant citation(s). See [the demo README](../README.md) for more tasks, and a summary of each algorithm.